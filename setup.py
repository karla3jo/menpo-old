from setuptools import setup, find_packages
from Cython.Build import cythonize
import numpy as np

cython_modules = ["pybug/geodesics/kirsanov.pyx",
                  "pybug/shape/mesh/cpptrimesh.pyx",
                  "pybug/shape/mesh/normals.pyx",
                  "pybug/io/mesh/assimp.pyx",
<<<<<<< HEAD
                  "pybug/warp/cinterp.pyx",
                  "pybug/features/cppimagewindowiterator.pyx"]
=======
                  "pybug/interpolation/cinterp.pyx",
                  "pybug/transform/fastpwa.pyx"]
>>>>>>> 6a497375

setup(name='pybug',
      version='0.2',
      description='iBUG Facial Modelling Toolkit',
      author='James Booth',
      author_email='james.booth08@imperial.ac.uk',
      include_dirs=[np.get_include()],
      ext_modules=cythonize(cython_modules, nthreads=2,
                            quiet=True, language='c++'),
      packages=find_packages(),
      install_requires=['Cython>=0.18',
                        'decorator>=3.4.0',
                        'ipython>=0.13.2',
                        'matplotlib>=1.2.1',
                        'nose>=1.3.0',
                        'numpy>=1.7.1',
                        'Pillow>=2.0.0',
                        'pyvrml>=2.4',
                        'pyzmq>=13.0.2',
                        'scikit-learn>=0.13.1',
                        'scikit-image>=0.8.2',
                        'scipy>=0.12.0',
                        'Sphinx>=1.2b1',
                        'numpydoc>=0.4',
                        'tornado>=3.0.1'],
      extras_require={'mlabwrap': 'mlabwrap>=1.2',
                      '3d': 'mayavi>=4.3.0'},
      dependency_links=[
        'https://github.com/patricksnape/pyvrml/tarball/master#egg=pyvrml-2.4',
        'https://github.com/patricksnape/mlabwrap/tarball/master#egg=mlabwrap-1.2']
      )

# NOTE: Have to include the egg name in the dependency_links as well<|MERGE_RESOLUTION|>--- conflicted
+++ resolved
@@ -6,13 +6,8 @@
                   "pybug/shape/mesh/cpptrimesh.pyx",
                   "pybug/shape/mesh/normals.pyx",
                   "pybug/io/mesh/assimp.pyx",
-<<<<<<< HEAD
-                  "pybug/warp/cinterp.pyx",
-                  "pybug/features/cppimagewindowiterator.pyx"]
-=======
                   "pybug/interpolation/cinterp.pyx",
                   "pybug/transform/fastpwa.pyx"]
->>>>>>> 6a497375
 
 setup(name='pybug',
       version='0.2',

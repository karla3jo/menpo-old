--- conflicted
+++ resolved
@@ -428,12 +428,7 @@
 
     # Ignore the chin region
     new_landmarks = copy.deepcopy(landmark_group.lms)
-<<<<<<< HEAD
     new_landmarks.points = new_landmarks.points[17:]
-=======
-    ind = np.arange(17, 68)
-    new_landmarks.points = new_landmarks.points[ind]
->>>>>>> 1f1d4bb2
     new_landmark_group = LandmarkGroup(
         landmark_group._target, group_label, new_landmarks,
         {'all': np.ones(new_landmarks.n_points, dtype=np.bool)})

--- conflicted
+++ resolved
@@ -602,12 +602,6 @@
         # (note that max_index = length - 1, as 0 based)
         scale_factors = (scale * shape - 1) / (shape - 1)
         inverse_transform = NonUniformScale(scale_factors).pseudoinverse
-<<<<<<< HEAD
-        # Note here we pass warp_mask to warp_to. In the case of
-        # AbstractNDImages that aren't MaskedNDImages this kwarg will
-        # harmlessly fall through so we are fine.
-=======
->>>>>>> 1d5d97db
         return self.warp_to(template_mask, inverse_transform,
                             warp_landmarks=True, warp_mask=True,
                             interpolator=interpolator, **kwargs)

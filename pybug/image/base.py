--- conflicted
+++ resolved
@@ -633,26 +633,10 @@
         # Note here we pass warp_mask to warp_to. In the case of
         # AbstractNDImages that aren't MaskedNDImages this kwarg will
         # harmlessly fall through so we are fine.
-
         return self.warp_to(template_mask, inverse_transform,
                             warp_landmarks=True, warp_mask=True,
                             interpolator=interpolator, **kwargs)
 
-<<<<<<< HEAD
-    def rescale_to_reference(self, reference_landmarks, group=None,
-                             label=None, interpolator='scipy', **kwargs):
-        r"""
-        Return a copy of this image, rescaled so that the scale of a
-        particular group of landmarks matches the scale of the given
-        reference landmarks.
-        All image information (landmarks, the mask the case of
-        :class:`MaskedNDImage`) is rescaled appropriately.
-
-        Parameters
-        ----------
-        reference_landmarks : float
-            The scale factor.
-=======
     def resize(self, shape, **kwargs):
         r"""
         Return a copy of this image, resized to a particular shape.
@@ -663,39 +647,12 @@
         ----------
         shape : tuple
             The new shape to resize to.
->>>>>>> 55958596
         kwargs : dict
             Passed through to the interpolator. See `pybug.interpolation`
             for details.
 
         Returns
         -------
-<<<<<<< HEAD
-        rescaled_image : type(self)
-            A copy of this image, rescaled.
-        """
-
-        # extract landmarks
-        pc = self.landmarks[group][label].lms
-        # compute scale difference between current landmarks and reference
-        # landmarks
-        scale = UniformScale.align(pc, reference_landmarks).as_vector()
-        # rescale all images using previous scales
-        return self.rescale(scale, interpolator=interpolator, **kwargs)
-
-    def gaussian_pyramid(self, max_layer=-1, downscale=2, sigma=None, order=1,
-                         mode='reflect', cval=0):
-        pyramid_iterator = pyramid_gaussian(
-            self.pixels, max_layer=max_layer, downscale=downscale, sigma=sigma,
-            order=order, mode=mode, cval=cval)
-        pyramid = [self.__class__(i.next()) for i in pyramid_iterator]
-
-        # rescale and reassign landmarks if necessary
-        for j, (i, l) in enumerate(zip(pyramid, self.landmarks)):
-            i.landmarks = l
-            transform = UniformScale(downscale ** j, l.n_dims)
-            transform.pseudoinverse.apply_inplace(i.landmarks)
-=======
         resized_image : type(self)
             A copy of this image, resized.
 
@@ -716,5 +673,4 @@
         # errors. For example, if we want (250, 250), we need to ensure that
         # we get (250, 250) even if the number we obtain is 250 to some
         # floating point inaccuracy.
-        return self.rescale(scales, round='round', **kwargs)
->>>>>>> 55958596
+        return self.rescale(scales, round='round', **kwargs)
from __future__ import division
import abc
import numpy as np
from copy import deepcopy
from skimage.transform import pyramid_gaussian
<<<<<<< HEAD
=======
from skimage.transform.pyramids import _smooth
import scipy.linalg
import PIL.Image as PILImage

>>>>>>> 1f1d4bb2
from pybug.base import Vectorizable
from pybug.landmark import Landmarkable
from pybug.transform.affine import Translation, NonUniformScale, UniformScale
from pybug.visualize.base import Viewable, ImageViewer


class ImageBoundaryError(ValueError):
    r"""
    Exception that is thrown when an attempt is made to crop an image beyond
    the edge of it's boundary.

    requested_min : (d,) ndarray
        The per-dimension minimum index requested for the crop
    requested_max : (d,) ndarray
        The per-dimension maximum index requested for the crop
    snapped_min : (d,) ndarray
        The per-dimension minimum index that could be used if the crop was
        constrained to the image boundaries.
    requested_max : (d,) ndarray
        The per-dimension maximum index that could be used if the crop was
        constrained to the image boundaries.
    """

    def __init__(self, requested_min, requested_max, snapped_min,
                 snapped_max):
        super(ImageBoundaryError, self).__init__()
        self.requested_min = requested_min
        self.requested_max = requested_max
        self.snapped_min = snapped_min
        self.snapped_max = snapped_max


class Image(Vectorizable, Landmarkable, Viewable):
    r"""
    An n-dimensional image.

    Images are n-dimensional homogeneous regular arrays of data. Each
    spatially distinct location in the array is referred to as a `pixel`.
    At a pixel, ``k`` distinct pieces of information can be stored. Each
    datum at a pixel is refereed to as being in a `channel`. All pixels in
    the image have the  same number of channels, and all channels have the
    same data-type (float).


    Parameters
    -----------
    image_data: (M, N ..., Q, C) ndarray
        Array representing the image pixels, with the last axis being
        channels.
    """

    __metaclass__ = abc.ABCMeta

    def __init__(self, image_data):
        Landmarkable.__init__(self)
        image_data = np.asarray(image_data)
<<<<<<< HEAD
        if image_data.ndim < 3:
            raise ValueError("Abstract Images have to build from at least 3D"
                             " image data arrays (2D + n_channels) - a {} "
                             "dim array was provided".format(image_data.ndim))
        self.pixels = image_data.copy()
=======
        # This is the degenerate case whereby we can just put the extra axis
        # on ourselves
        if image_data.ndim == 2:
            image_data = image_data[..., None]
        if image_data.ndim < 2:
            raise ValueError("Pixel array has to be 2D (2D shape, implicitly "
                             "1 channel) or 3D+ (2D+ shape, n_channels) "
                             " - a {}D array "
                             "was provided".format(image_data.ndim))
        self.pixels = image_data
>>>>>>> 1f1d4bb2

    @classmethod
    def _init_with_channel(cls, image_data_with_channel, **kwargs):
        r"""
        Constructor that always requires the image has a
        channel on the last axis. Only used by from_vector. By default,
        just calls the constructor. Subclasses with constructors that don't
        require channel axes need to overwrite this.
        """
        return cls(image_data_with_channel, **kwargs)

    @classmethod
    def blank(cls, shape, n_channels=1, fill=0, dtype=np.float, **kwargs):
        r"""
        Returns a blank image

        Parameters
        ----------
        shape : tuple or list
            The shape of the image. Any floating point values are rounded up
            to the nearest integer.

        n_channels: int, optional
            The number of channels to create the image with

            Default: 1
        fill : int, optional
            The value to fill all pixels with

            Default: 0
        dtype: numpy datatype, optional
            The datatype of the image.

            Default: np.float
        mask: (M, N) boolean ndarray or :class:`BooleanImage`
            An optional mask that can be applied to the image. Has to have a
             shape equal to that of the image.

             Default: all True :class:`BooleanImage`

        Notes
        -----
        Subclasses of `Image` need to overwrite this method and
        explicitly call this superclass method:

            super(SubClass, cls).blank(shape,**kwargs)

        in order to appropriately propagate the SubClass type to cls.

        Returns
        -------
        blank_image : :class:`Image`
            A new image of the requested size.
        """
        # Ensure that the '+' operator means concatenate tuples
        shape = tuple(np.ceil(shape))
        if fill == 0:
            pixels = np.zeros(shape + (n_channels,), dtype=dtype)
        else:
            pixels = np.ones(shape + (n_channels,), dtype=dtype) * fill
        return cls._init_with_channel(pixels, **kwargs)

    @property
    def n_dims(self):
        r"""
        The number of dimensions in the image. The minimum possible n_dims is
        2.

        :type: int
        """
        return len(self.shape)

    @property
    def n_pixels(self):
        r"""
        Total number of pixels in the image (``prod(shape)``)

        :type: int
        """
        return self.pixels[..., 0].size

    @property
    def n_elements(self):
        r"""
        Total number of data points in the image (``prod(shape) x
        n_channels``)

        :type: int
        """
        return self.pixels.size

    @property
    def n_channels(self):
        """
        The number of channels on each pixel in the image.

        :type: int
        """
        return self.pixels.shape[-1]

    @property
    def width(self):
        r"""
        The width of the image.

        This is the width according to image semantics, and is thus the size
        of the **second** dimension.

        :type: int
        """
        return self.pixels.shape[1]

    @property
    def height(self):
        r"""
        The height of the image.

        This is the height according to image semantics, and is thus the size
        of the **first** dimension.

        :type: int
        """
        return self.pixels.shape[0]

    @property
    def shape(self):
        r"""
        The shape of the image
        (with ``n_channel`` values at each point).

        :type: tuple
        """
        return self.pixels.shape[:-1]

    @property
    def centre(self):
        r"""
        The geometric centre of the Image - the subpixel that is in the
        middle.

        Useful for aligning shapes and images.

        :type: (n_dims,) ndarray
        """
        # noinspection PyUnresolvedReferences
        return np.array(self.shape, dtype=np.double) / 2

    @property
    def _str_shape(self):
        if self.n_dims > 2:
            return ' x '.join(str(dim) for dim in self.shape)
        elif self.n_dims == 2:
            return '{}W x {}H'.format(self.width, self.height)

    def as_vector(self, keep_channels=False):
        r"""
        The vectorized form of this image.

        Parameters
        ----------
        keep_channels : bool, optional

            ========== =================================
            Value      Return shape
            ========== =================================
            ``False``  (``n_pixels``  x ``n_channels``,)
            ``True``   (``n_pixels``, ``n_channels``)
            ========== =================================

            Default: ``False``

        Returns
        -------
        (shape given by keep_channels) ndarray
            Flattened representation of this image, containing all pixel
            and channel information
        """
        if keep_channels:
            return self.pixels.reshape([-1, self.n_channels])
        else:
            return self.pixels.flatten()

    def from_vector_inplace(self, vector):
        r"""
        Takes a flattened vector and update this image by
        reshaping the vector to the correct dimensions.

        Parameters
        ----------
        vector : (``n_pixels``,) np.bool ndarray
            A vector vector of all the pixels of a BooleanImage.


        Notes
        -----
        For BooleanImage's this is rebuilding a boolean image **itself**
        from boolean values. The mask is in no way interpreted in performing
        the operation, in contrast to MaskedImage, where only the masked
        region is used in from_vector{_inplace}() and as_vector().
        """
        self.pixels = vector.reshape(self.pixels.shape)

    def _view(self, figure_id=None, new_figure=False, channels=None,
              **kwargs):
        r"""
        View the image using the default image viewer. Currently only
        supports the rendering of 2D images.

        Returns
        -------
        image_viewer : :class:`pybug.visualize.viewimage.ViewerImage`
            The viewer the image is being shown within

        Raises
        ------
        DimensionalityError
            If Image is not 2D
        """
        pixels_to_view = self.pixels
        return ImageViewer(figure_id, new_figure, self.n_dims,
<<<<<<< HEAD
                           pixels_to_view, channels=channel).render(**kwargs)
=======
                           pixels_to_view, channels=channels).render(**kwargs)
>>>>>>> 1f1d4bb2

    def crop(self, min_indices, max_indices,
             constrain_to_boundary=True):
        r"""
        Crops this image using the given minimum and maximum indices.
        Landmarks are correctly adjusted so they maintain their position
        relative to the newly cropped image.

        Parameters
        -----------
        min_indices: (n_dims, ) ndarray
            The minimum index over each dimension

        max_indices: (n_dims, ) ndarray
            The maximum index over each dimension

        constrain_to_boundary: boolean, optional
            If True the crop will be snapped to not go beyond this images
            boundary. If False, an ImageBoundaryError will be raised if an
            attempt is made to go beyond the edge of the image.

            Default: True

        Returns
        -------
        cropped_image : :class:`type(self)`
            This image, but cropped.

        Raises
        ------
        ValueError
            min_indices and max_indices both have to be of length n_dims.
            All max_indices must be greater than min_indices.

        ImageBoundaryError
            Raised if constrain_to_boundary is False, and an attempt is made
            to crop the image in a way that violates the image bounds.

        """
        min_indices = np.floor(min_indices)
        max_indices = np.ceil(max_indices)
        if not (min_indices.size == max_indices.size == self.n_dims):
            raise ValueError(
                "Both min and max indices should be 1D numpy arrays of"
                " length n_dims ({})".format(self.n_dims))
        elif not np.all(max_indices > min_indices):
            raise ValueError("All max indices must be greater that the min "
                             "indices")
        min_bounded = self.constrain_points_to_bounds(min_indices)
        max_bounded = self.constrain_points_to_bounds(max_indices)
        if not constrain_to_boundary and not (
                np.all(min_bounded == min_indices) or
                np.all(max_bounded == max_indices)):
            # points have been constrained and the user didn't want this -
            raise ImageBoundaryError(min_indices, max_indices,
                                     min_bounded, max_bounded)
        slices = [slice(min_i, max_i)
                  for min_i, max_i in
                  zip(list(min_bounded), list(max_bounded))]
        self.pixels = self.pixels[slices].copy()
        # update all our landmarks
        lm_translation = Translation(-min_bounded)
        lm_translation.apply_inplace(self.landmarks)
        return self

    def cropped_copy(self, min_indices, max_indices,
                     constrain_to_boundary=False):
        r"""
        Return a cropped copy of this image using the given minimum and
        maximum indices. Landmarks are correctly adjusted so they maintain
        their position relative to the newly cropped image.

        Parameters
        -----------
        min_indices: (n_dims, ) ndarray
            The minimum index over each dimension

        max_indices: (n_dims, ) ndarray
            The maximum index over each dimension

        constrain_to_boundary: boolean, optional
            If True the crop will be snapped to not go beyond this images
            boundary. If False, an ImageBoundaryError will be raised if an
            attempt is made to go beyond the edge of the image.

            Default: True

        Returns
        -------
        cropped_image : :class:`type(self)`
            A new instance of self, but cropped.


        Raises
        ------
        ValueError
            min_indices and max_indices both have to be of length n_dims.
            All max_indices must be greater than min_indices.

        ImageBoundaryError
            Raised if constrain_to_boundary is False, and an attempt is made
            to crop the image in a way that violates the image bounds.
        """
        cropped_image = deepcopy(self)
        return cropped_image.crop(min_indices, max_indices,
                                  constrain_to_boundary=constrain_to_boundary)

    def crop_to_landmarks(self, group=None, label='all', boundary=0,
                          constrain_to_boundary=True):
        r"""
        Crop this image to be bounded around a set of landmarks with an
        optional n_pixel boundary

        Parameters
        ----------
        group : string, Optional
            The key of the landmark set that should be used. If None,
            and if there is only one set of landmarks, this set will be used.

            Default: None

        label: string, Optional
            The label of of the landmark manager that you wish to use. If
            'all' all landmarks in the group are used.

            Default: 'all'

        boundary: int, Optional
            An extra padding to be added all around the landmarks bounds.

            Default: 0

        constrain_to_boundary: boolean, optional
            If True the crop will be snapped to not go beyond this images
            boundary. If False, an ImageBoundaryError will be raised if an
            attempt is made to go beyond the edge of the image.

            Default: True

        Raises
        ------
        ImageBoundaryError
            Raised if constrain_to_boundary is False, and an attempt is made
            to crop the image in a way that violates the image bounds.
        """
        pc = self.landmarks[group][label].lms
        min_indices, max_indices = pc.bounds(boundary=boundary)
        self.crop(min_indices, max_indices,
                  constrain_to_boundary=constrain_to_boundary)

    def crop_to_landmarks_proportion(self, boundary_proportion, group=None,
                                     label='all', minimum=True,
                                     constrain_to_boundary=True):
        r"""
        Crop this image to be bounded around a set of landmarks with a
        border proportional to the landmark spread or range.

        Parameters
        ----------
        boundary_proportion: float
            Additional padding to be added all around the landmarks
            bounds defined as a proportion of the landmarks' range. See
            minimum for a definition of how the range is calculated.
        group : string, Optional
            The key of the landmark set that should be used. If None,
            and if there is only one set of landmarks, this set will be used.

            Default: None

        label: string, Optional
            The label of of the landmark manager that you wish to use. If
            'all' all landmarks in the group are used.

            Default: 'all'

        minimum: bool, Optional
            If True the specified proportion is relative to the minimum
            value of the landmarks' per-dimension range; if False wrt the
            maximum value of the landmarks' per-dimension range.

            Default: True

        constrain_to_boundary: boolean, optional
            If True the crop will be snapped to not go beyond this images
            boundary. If False, an ImageBoundaryError will be raised if an
            attempt is made to go beyond the edge of the image.

            Default: True

        Raises
        ------
        ImageBoundaryError
            Raised if constrain_to_boundary is False, and an attempt is made
            to crop the image in a way that violates the image bounds.
        """
        pc = self.landmarks[group][label].lms
        if minimum:
            boundary = boundary_proportion * np.min(pc.range())
        else:
            boundary = boundary_proportion * np.max(pc.range())
        self.crop_to_landmarks(group=group, label=label, boundary=boundary,
                               constrain_to_boundary=constrain_to_boundary)

    def constrain_points_to_bounds(self, points):
        r"""
        Constrains the points provided to be within the bounds of this
        image.

        Parameters
        ----------

        points: (d,) ndarray
            points to be snapped to the image boundaries

        Returns
        -------

        bounded_points: (d,) ndarray
            points snapped to not stray outside the image edges

        """
        bounded_points = points.copy()
        # check we don't stray under any edges
        bounded_points[bounded_points < 0] = 0
        # check we don't stray over any edges
        shape = np.array(self.shape)
        over_image = (shape - bounded_points) < 0
        bounded_points[over_image] = shape[over_image]
        return bounded_points

    def warp_to(self, template_mask, transform, warp_landmarks=False,
                interpolator='scipy', **kwargs):
        r"""
        Return a copy of this image warped into a different reference space.

        Parameters
        ----------
        template_mask : :class:`pybug.image.boolean.BooleanImage`
            Defines the shape of the result, and what pixels should be
            sampled.
        transform : :class:`pybug.transform.base.Transform`
            Transform **from the template space back to this image**.
            Defines, for each True pixel location on the template, which pixel
            location should be sampled from on this image.
        warp_landmarks : bool, optional
            If ``True``, warped_image will have the same landmark dictionary
            as self, but with each landmark updated to the warped position.

            Default: ``False``
        interpolator : 'scipy' or 'c', optional
            The interpolator that should be used to perform the warp.

            Default: 'scipy'
        kwargs : dict
            Passed through to the interpolator. See `pybug.interpolation`
            for details.

        Returns
        -------
        warped_image : type(self)
            A copy of this image, warped.
        """
        from pybug.interpolation import c_interpolation, scipy_interpolation
        # configure the interpolator we are going to use for the warp
        if interpolator == 'scipy':
            _interpolator = scipy_interpolation
        elif interpolator == 'c':
            _interpolator = c_interpolation
        else:
            raise ValueError("Don't understand interpolator '{}': needs to "
                             "be either 'scipy' or 'c'".format(interpolator))

        if self.n_dims != transform.n_dims:
            raise ValueError(
                "Trying to warp a {}D image with a {}D transform "
                "(they must match)".format(self.n_dims, transform.n_dims))

        template_points = template_mask.true_indices
        points_to_sample = transform.apply(template_points).T
        # we want to sample each channel in turn, returning a vector of sampled
        # pixels. Store those in a (n_pixels, n_channels) array.
        sampled_pixel_values = _interpolator(self.pixels, points_to_sample,
                                             **kwargs)
        # set any nan values to 0
        sampled_pixel_values[np.isnan(sampled_pixel_values)] = 0
        # build a warped version of the image
        warped_image = self._build_warped_image(template_mask,
                                                sampled_pixel_values)

        if warp_landmarks:
            warped_image.landmarks = self.landmarks
            transform.pseudoinverse.apply_inplace(warped_image.landmarks)
        return warped_image

    def _build_warped_image(self, template_mask, sampled_pixel_values,
                            **kwargs):
        r"""
        Builds the warped image from the template mask and
        sampled pixel values. Overridden for BooleanImage as we can't use
        the usual from_vector_inplace method. All other Image classes share
        the Image implementation.
        """
        warped_image = self.blank(template_mask.shape,
                                  n_channels=self.n_channels, **kwargs)
        warped_image.from_vector_inplace(sampled_pixel_values.ravel())
        return warped_image

    def rescale(self, scale, interpolator='scipy', round='ceil', **kwargs):
        r"""
        Return a copy of this image, rescaled by a given factor.
        All image information (landmarks) are rescaled appropriately.

        Parameters
        ----------
        scale : float or tuple
            The scale factor. If a tuple, the scale to apply to each dimension.
            If a single float, the scale will be applied uniformly across
            each dimension.
        interpolator : 'scipy' or 'c', optional
            The interpolator that should be used to perform the warp.

            Default: 'scipy'
        round: {'ceil', 'floor', 'round'}
            Rounding function to be applied to floating point shapes.

            Default: 'ceil'
        kwargs : dict
            Passed through to the interpolator. See `pybug.interpolation`
            for details.

        Returns
        -------
        rescaled_image : type(self)
            A copy of this image, rescaled.

        Raises
        ------
        ValueError:
            If less scales than dimensions are provided.
            If any scale is less than or equal to 0.
        """
        # Pythonic way of converting to list if we are passed a single float
        try:
            if len(scale) < self.n_dims:
                raise ValueError(
                    'Must provide a scale per dimension.'
                    '{} scales were provided, {} were expected.'.format(
                        len(scale), self.n_dims
                    )
                )
        except TypeError:  # Thrown when len() is called on a float
            scale = [scale] * self.n_dims

        # Make sure we have a numpy array
        scale = np.asarray(scale)
        for s in scale:
            if s <= 0:
                raise ValueError('Scales must be positive floats.')

        transform = NonUniformScale(scale)
        from pybug.image.boolean import BooleanImage
        # use the scale factor to make the template mask bigger
        template_mask = BooleanImage.blank(transform.apply(self.shape),
                                           round=round)
        # due to image indexing, we can't just apply the pseduoinverse
        # transform to achieve the scaling we want though!
        # Consider a 3x rescale on a 2x4 image. Looking at each dimension:
        #    H 2 -> 6 so [0-1] -> [0-5] = 5/1 = 5x
        #    W 4 -> 12 [0-3] -> [0-11] = 11/3 = 3.67x
        # => need to make the correct scale per dimension!
        shape = np.array(self.shape, dtype=np.float)
        # scale factors = max_index_after / current_max_index
        # (note that max_index = length - 1, as 0 based)
        scale_factors = (scale * shape - 1) / (shape - 1)
        inverse_transform = NonUniformScale(scale_factors).pseudoinverse
        # Note here we pass warp_mask to warp_to. In the case of
        # Images that aren't MaskedImages this kwarg will
        # harmlessly fall through so we are fine.
        return self.warp_to(template_mask, inverse_transform,
                            warp_landmarks=True,
                            interpolator=interpolator, **kwargs)

    def rescale_to_reference_landmarks(self, reference_landmarks, group=None,
                                       label='all', interpolator='scipy',
                                       round='ceil', **kwargs):
        r"""
        Return a copy of this image, rescaled so that the scale of a
        particular group of landmarks matches the scale of the passed
        reference landmarks.

        Parameters
        ----------
        reference_landmarks: :class:`pybug.shape.pointcloud`
            The reference landmarks to which the scale has to be matched.
        group : string, Optional
            The key of the landmark set that should be used. If None,
            and if there is only one set of landmarks, this set will be used.

            Default: None
        label: string, Optional
            The label of of the landmark manager that you wish to use. If
            'all' all landmarks in the group are used.

            Default: 'all'
        interpolator : 'scipy' or 'c', optional
            The interpolator that should be used to perform the warp.

        round: {'ceil', 'floor', 'round'}
            Rounding function to be applied to floating point shapes.

            Default: 'ceil'
        kwargs : dict
            Passed through to the interpolator. See `pybug.interpolation`
            for details.

        Returns
        -------
        rescaled_image : type(self)
            A copy of this image, rescaled.
        """
        pc = self.landmarks[group][label].lms
        scale = UniformScale.align(pc, reference_landmarks).as_vector()
        return self.rescale(scale, interpolator=interpolator,
                            round=round, **kwargs)

    def resize(self, shape, interpolator='scipy', **kwargs):
        r"""
        Return a copy of this image, resized to a particular shape.
        All image information (landmarks, the mask in the case of
        :class:`MaskedImage`) is resized appropriately.

        Parameters
        ----------
        shape : tuple
            The new shape to resize to.
        interpolator : 'scipy' or 'c', optional
            The interpolator that should be used to perform the warp.

            Default: 'scipy'
        kwargs : dict
            Passed through to the interpolator. See `pybug.interpolation`
            for details.

        Returns
        -------
        resized_image : type(self)
            A copy of this image, resized.

        Raises
        ------
        ValueError:
            If the number of dimensions of the new shape does not match
            the number of dimensions of the image.
        """
        shape = np.asarray(shape)
        if len(shape) != self.n_dims:
            raise ValueError(
                'Dimensions must match.'
                '{} dimensions provided, {} were expected.'.format(
                    shape.shape, self.n_dims))
        scales = shape.astype(np.float) / self.shape
        # Have to round the shape when scaling to deal with floating point
        # errors. For example, if we want (250, 250), we need to ensure that
        # we get (250, 250) even if the number we obtain is 250 to some
        # floating point inaccuracy.
        return self.rescale(scales, interpolator=interpolator,
                            round='round', **kwargs)

    def gaussian_pyramid(self, n_levels=3, downscale=2, sigma=None,
                         order=1, mode='reflect', cval=0):
        r"""
        Return the gaussian pyramid of this image. The first image of the
        pyramid will be the original, unmodified, image.

        Parameters
        ----------
        n_levels : int
            Number of levels in the pyramid. When set to -1 the maximum
            number of levels will be build.

            Default: 3

        downscale : float, optional
            Downscale factor.

            Default: 2

        sigma : float, optional
            Sigma for gaussian filter. Default is `2 * downscale / 6.0` which
            corresponds to a filter mask twice the size of the scale factor
            that covers more than 99% of the gaussian distribution.

            Default: None

        order : int, optional
            Order of splines used in interpolation of downsampling. See
            `scipy.ndimage.map_coordinates` for detail.

            Default: 1

        mode :  {'reflect', 'constant', 'nearest', 'mirror', 'wrap'}, optional
            The mode parameter determines how the array borders are handled,
            where cval is the value when mode is equal to 'constant'.

            Default: 'reflect'

        cval : float, optional
            Value to fill past edges of input if mode is 'constant'.

            Default: 0

        Returns
        -------
        image_pyramid:
            Generator yielding pyramid layers as pybug image objects.
        """
        max_layer = n_levels - 1
        pyramid = pyramid_gaussian(self.pixels, max_layer=max_layer,
                                   downscale=downscale, sigma=sigma,
                                   order=order, mode=mode, cval=cval)

        for j, image_data in enumerate(pyramid):
            image = self.__class__(image_data)

            # rescale and reassign existent landmark
            image.landmarks = self.landmarks
            transform = UniformScale(downscale ** j, self.n_dims)
            transform.pseudoinverse.apply_inplace(image.landmarks)
            yield image

    def smoothing_pyramid(self, n_levels=3, downscale=2, sigma=None,
                          mode='reflect', cval=0):
        r"""
        Return the smoothing pyramid of this image. The first image of the
        pyramid will be the original, unmodified, image.

        Parameters
        ----------
        n_levels : int
            Number of levels in the pyramid. When set to -1 the maximum
            number of levels will be build.

            Default: 3

        downscale : float, optional
            Downscale factor.

            Default: 2

        sigma : float, optional
            Sigma for gaussian filter. Default is `2 * downscale / 6.0` which
            corresponds to a filter mask twice the size of the scale factor
            that covers more than 99% of the gaussian distribution.

            Default: None

        mode :  {'reflect', 'constant', 'nearest', 'mirror', 'wrap'}, optional
            The mode parameter determines how the array borders are handled,
            where cval is the value when mode is equal to 'constant'.

            Default: 'reflect'

        cval : float, optional
            Value to fill past edges of input if mode is 'constant'.

            Default: 0

        Returns
        -------
        image_pyramid:
            Generator yielding pyramid layers as pybug image objects.
        """
        for j in range(n_levels):
            if j is 0:
                yield self
            else:
                if sigma is None:
                    sigma_aux = 2 * downscale**j / 6.0
                else:
                    sigma_aux = sigma

                image_data = _smooth(self.pixels, sigma=sigma_aux,
                                     mode=mode, cval=cval)
                image = self.__class__(image_data)

                # rescale and reassign existent landmark
                image.landmarks = self.landmarks
                yield image

    def as_greyscale(self, mode='luminosity', channel=None):
        r"""
        Returns a greyscale version of the image. If the image does *not*
        represent a 2D RGB image, then the 'luminosity' mode will fail.

        Parameters
        ----------
        mode : {'average', 'luminosity', 'channel'}
            'luminosity' - Calculates the luminance using the CCIR 601 formula
                ``Y' = 0.2989 R' + 0.5870 G' + 0.1140 B'``
            'average' - intensity is an equal average of all three channels
            'channel' - a specific channel is used

            Default 'luminosity'

        channel: int, optional
            The channel to be taken. Only used if mode is 'channel'.

            Default: None

        Returns
        -------
        greyscale_image: :class:`MaskedImage`
            A copy of this image in greyscale.
        """
        greyscale = deepcopy(self)
        if mode == 'luminosity':
            if self.n_dims != 2:
                raise ValueError("The 'luminosity' mode only works on 2D RGB"
                                 "images. {} dimensions found, "
                                 "2 expected.".format(self.n_dims))
            elif self.n_channels != 3:
                raise ValueError("The 'luminosity' mode only works on RGB"
                                 "images. {} channels found, "
                                 "3 expected.".format(self.n_channels))

            # Invert the transformation matrix to get more precise values
            T = scipy.linalg.inv(np.array([[1.0, 0.956, 0.621],
                                           [1.0, -0.272, -0.647],
                                           [1.0, -1.106, 1.703]]))
            coef = T[0, :]
            pixels = np.dot(greyscale.pixels, coef.T)
        elif mode == 'average':
            pixels = np.mean(greyscale.pixels, axis=-1)
        elif mode == 'channel':
            if channel is None:
                raise ValueError("For the 'channel' mode you have to provide"
                                 " a channel index")
            pixels = greyscale.pixels[..., channel].copy()
        else:
            raise ValueError("Unknown mode {} - expected 'luminosity', "
                             "'average' or 'channel'.".format(mode))

        greyscale.pixels = pixels[..., None]
        return greyscale

    def as_PILImage(self):
        r"""
        Return a PIL copy of the image. Scales the image by ``255`` and
        converts to ``np.uint8``. Image must only have 1 or 3 channels and
        be two dimensional.

        Returns
        -------
        pil_image : ``PILImage``
            PIL copy of image as ``np.uint8``

        Raises
        ------
        ValueError if image is not 2D and 1 channel or 3 channels.
        """
        if self.n_dims != 2 or self.n_channels not in [1, 3]:
            raise ValueError('Can only convert greyscale or RGB 2D images. '
                             'Received a {} channel {}D image.'.format(
                self.n_channels, self.ndims))
        return PILImage.fromarray((self.pixels * 255).astype(np.uint8))

    def __str__(self):
        return ('{} {}D Image with {} channels'.format(
            self._str_shape, self.n_dims, self.n_channels))<|MERGE_RESOLUTION|>--- conflicted
+++ resolved
@@ -3,13 +3,10 @@
 import numpy as np
 from copy import deepcopy
 from skimage.transform import pyramid_gaussian
-<<<<<<< HEAD
-=======
 from skimage.transform.pyramids import _smooth
 import scipy.linalg
 import PIL.Image as PILImage
 
->>>>>>> 1f1d4bb2
 from pybug.base import Vectorizable
 from pybug.landmark import Landmarkable
 from pybug.transform.affine import Translation, NonUniformScale, UniformScale
@@ -66,13 +63,6 @@
     def __init__(self, image_data):
         Landmarkable.__init__(self)
         image_data = np.asarray(image_data)
-<<<<<<< HEAD
-        if image_data.ndim < 3:
-            raise ValueError("Abstract Images have to build from at least 3D"
-                             " image data arrays (2D + n_channels) - a {} "
-                             "dim array was provided".format(image_data.ndim))
-        self.pixels = image_data.copy()
-=======
         # This is the degenerate case whereby we can just put the extra axis
         # on ourselves
         if image_data.ndim == 2:
@@ -83,7 +73,6 @@
                              " - a {}D array "
                              "was provided".format(image_data.ndim))
         self.pixels = image_data
->>>>>>> 1f1d4bb2
 
     @classmethod
     def _init_with_channel(cls, image_data_with_channel, **kwargs):
@@ -304,11 +293,7 @@
         """
         pixels_to_view = self.pixels
         return ImageViewer(figure_id, new_figure, self.n_dims,
-<<<<<<< HEAD
-                           pixels_to_view, channels=channel).render(**kwargs)
-=======
                            pixels_to_view, channels=channels).render(**kwargs)
->>>>>>> 1f1d4bb2
 
     def crop(self, min_indices, max_indices,
              constrain_to_boundary=True):

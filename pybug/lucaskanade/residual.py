--- conflicted
+++ resolved
@@ -210,82 +210,6 @@
         return sdi.T.dot(self._error_img)
 
 
-<<<<<<< HEAD
-class Robust(LSIntensity):
-
-    def __init__(self, noise_variance=1):
-        self._noise_variance = noise_variance
-        self._noise_std = np.sqrt(noise_variance)
-
-    def calculate_hessian(self, J):
-        return np.dot(self._weighted_sdi.T, J)
-
-    def steepest_descent_update(self, sdi, IWxp, template):
-        self._error_img = IWxp.as_vector() - template.as_vector()
-        Q = self._weights()
-        self._weighted_sdi = Q[..., None] * sdi
-
-        return np.dot(self._weighted_sdi.T, self._error_img)
-
-    @abc.abstractmethod
-    def _weights(self):
-        pass
-
-
-class Fair(Robust):
-
-    def _weights(self):
-        c = 1.3998
-        return 1 / (1 + np.abs(self._error_img) / (c * self._noise_std))
-
-
-class L1L2(Robust):
-
-    def _weights(self):
-        return (self._noise_std /
-                np.sqrt(self._noise_variance + self._error_img**2 / 2))
-
-
-class GemanMcClure(Robust):
-
-    def _weights(self):
-        return (self._noise_variance /
-               (self._noise_variance + self._error_img**2) ** 2)
-
-
-class Cauchy(Robust):
-
-    def _weights(self):
-        c = 2.3849
-        return 1 / (1 + (self._error_img / (c * self._noise_std)) ** 2)
-
-
-class Welsch(Robust):
-
-    def _weights(self):
-        c = 2.9846
-        return np.exp(- (self._error_img / (c * self._noise_std)) ** 2)
-
-
-class Huber(Robust):
-
-    def _weights(self):
-        c = 1.2107
-        Q = np.ones_like(self._error_img)
-        ind = self._error_img**2 > (c * self._noise_std) ** 2
-        Q[ind] = c * self._noise_std / np.abs(self._error_img[ind])
-        return Q
-
-
-class Turkey(Robust):
-
-    def _weights(self):
-        c = 4.685
-        Q = np.zeros_like(self._error_img)
-        ind = self._error_img**2 > (c * self._noise_std) ** 2
-        Q[ind] = (1 - (self._error_img / (c * self._noise_std)) ** 2) ** 2
-        return Q
-=======
 class LSIPNormalise(Residual):
 
     def steepest_descent_images(self, image, dW_dp, forward=None):
@@ -376,7 +300,82 @@
         I = np.squeeze(Spherical().logmap(I))
         self._error_img = I.ravel() - template.as_vector()
         return sdi.T.dot(self._error_img)
->>>>>>> 7db38910
+
+
+class Robust(LSIntensity):
+
+    def __init__(self, noise_variance=1):
+        self._noise_variance = noise_variance
+        self._noise_std = np.sqrt(noise_variance)
+
+    def calculate_hessian(self, J):
+        return np.dot(self._weighted_sdi.T, J)
+
+    def steepest_descent_update(self, sdi, IWxp, template):
+        self._error_img = IWxp.as_vector() - template.as_vector()
+        Q = self._weights()
+        self._weighted_sdi = Q[..., None] * sdi
+
+        return np.dot(self._weighted_sdi.T, self._error_img)
+
+    @abc.abstractmethod
+    def _weights(self):
+        pass
+
+
+class Fair(Robust):
+
+    def _weights(self):
+        c = 1.3998
+        return 1 / (1 + np.abs(self._error_img) / (c * self._noise_std))
+
+
+class L1L2(Robust):
+
+    def _weights(self):
+        return (self._noise_std /
+                np.sqrt(self._noise_variance + self._error_img**2 / 2))
+
+
+class GemanMcClure(Robust):
+
+    def _weights(self):
+        return (self._noise_variance /
+               (self._noise_variance + self._error_img**2) ** 2)
+
+
+class Cauchy(Robust):
+
+    def _weights(self):
+        c = 2.3849
+        return 1 / (1 + (self._error_img / (c * self._noise_std)) ** 2)
+
+
+class Welsch(Robust):
+
+    def _weights(self):
+        c = 2.9846
+        return np.exp(- (self._error_img / (c * self._noise_std)) ** 2)
+
+
+class Huber(Robust):
+
+    def _weights(self):
+        c = 1.2107
+        Q = np.ones_like(self._error_img)
+        ind = self._error_img**2 > (c * self._noise_std) ** 2
+        Q[ind] = c * self._noise_std / np.abs(self._error_img[ind])
+        return Q
+
+
+class Turkey(Robust):
+
+    def _weights(self):
+        c = 4.685
+        Q = np.zeros_like(self._error_img)
+        ind = self._error_img**2 > (c * self._noise_std) ** 2
+        Q[ind] = (1 - (self._error_img / (c * self._noise_std)) ** 2) ** 2
+        return Q
 
 
 class GaborFourier(Residual):

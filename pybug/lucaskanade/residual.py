"""
This module contains a set of similarity measures that was designed for use
within the Lucas-Kanade framework. They therefore expose a number of methods
that make them useful for inverse compositional and forward additive
Lucas-Kanade.

These similarity measures are designed to be dimension independent where
possible. For this reason, some methods look more complicated than would be
normally the case. For example, calculating the Hessian involves summing
a multi-dimensional array, so we dynamically calculate the list of axes
to summer over. However, the basics of the logic, other than dimension
reduction, should be similar to the original algorithms.

References
----------

.. [1] Lucas, Bruce D., and Takeo Kanade.
       "An iterative image registration technique with an application to stereo
       vision."
       IJCAI. Vol. 81. 1981.
"""
import abc
import copy
import numpy as np
from numpy.fft import fftshift, fftn
import scipy.linalg
from pybug.convolution import log_gabor
<<<<<<< HEAD
from pybug.image import MaskedNDImage
from pybug.lucaskanade.vector_utils import normalise_vector, Spherical
=======
from pybug.image import MaskedImage
>>>>>>> 1f1d4bb2


class Residual(object):
    """
    An abstract base class for calculating the residual between two images
    within the Lucas-Kanade algorithm. The classes were designed
    specifically to work within the Lucas-Kanade framework and so no
    guarantee is made that calling methods on these subclasses will generate
    correct results.
    """
    __metaclass__ = abc.ABCMeta

    @property
    def error(self):
        r"""
        The RMS of the error image.

        :type: float

        Notes
        -----
        Will only generate a result if the
        :func:`steepest_descent_update` function has been calculated prior.

        .. math::
            error = \sqrt{\sum_x E(x)^2}

        where :math:`E(x) = T(x) - I(W(x;p))` within the forward additive
        framework.
        """
        return np.sqrt(np.mean(self._error_img ** 2))

    @abc.abstractmethod
    def steepest_descent_images(self, image, dW_dp, **kwargs):
        r"""
        Calculates the standard steepest descent images.

        Within the forward additive framework this is defined as

        .. math::
             \nabla I \frac{\partial W}{\partial p}

        The input image is vectorised (``N``-pixels) so that masked images can
        be handled.

        Parameters
        ----------
        image : :class:`pybug.image.base.Image`
            The image to calculate the steepest descent images from, could be
            either the template or input image depending on which framework is
            used.
        dW_dp : ndarray
            The Jacobian of the warp.

        Returns
        -------
        VT_dW_dp : (N, n_params) ndarray
            The steepest descent images
        """
        pass

    @abc.abstractmethod
    def calculate_hessian(self, VT_dW_dp):
        r"""
        Calculates the Gauss-Newton approximation to the Hessian.

        This is abstracted because some residuals expect the Hessian to be
        pre-processed. The Gauss-Newton approximation to the Hessian is
        defined as:

        .. math::
            \mathbf{J J^T}

        Parameters
        ----------
        VT_dW_dp : (N, n_params) ndarray
            The steepest descent images.

        Returns
        -------
        H : (n_params, n_params) ndarray
            The approximation to the Hessian
        """
        pass

    @abc.abstractmethod
    def steepest_descent_update(self, VT_dW_dp, IWxp, template):
        r"""
        Calculates the steepest descent parameter updates.

        These are defined, for the forward additive algorithm, as:

        .. math::
            \sum_x [ \nabla I \frac{\partial W}{\partial p} ]^T [ T(x) - I(W(x;p)) ]

        Parameters
        ----------
        VT_dW_dp : (N, n_params) ndarray
            The steepest descent images.
        IWxp : :class:`pybug.image.base.Image`
            Either the warped image or the template
            (depending on the framework)
        template : :class:`pybug.image.base.Image`
            Either the warped image or the template
            (depending on the framework)

        Returns
        -------
        sd_delta_p : (n_params,) ndarray
            The steepest descent parameter updates.
        """
        pass

    def _calculate_gradients(self, image, forward=None):
        r"""
        Calculates the gradients of the given method.

        If ``forward`` is provided, then the gradients are warped
        (as required in the forward additive algorithm)

        Parameters
        ----------
        image : :class:`pybug.image.base.Image`
            The image to calculate the gradients for
        forward : (:class:`template <pybug.image.base.Image>`, :class:`template <pybug.transform.base.AlignableTransform>`, ``warp``), optional
            A tuple containing the extra parameters required for the function
            ``warp`` (which should be passed as a function handle).

            Default: ``None``
        """
        if forward:
            # Calculate the gradient over the image
            gradient = image.gradient()
            # Warp gradient for forward additive, if we've been given a
            # transform
            template, transform, interpolator = forward
            gradient = gradient.warp_to(template.mask, transform,
                                        interpolator=interpolator)
        else:
            # Calculate the gradient over the image and remove one pixels at
            # the borders of the image mask
            gradient = image.gradient(nullify_values_at_mask_boundaries=True)

        return gradient


class LSIntensity(Residual):

    def steepest_descent_images(self, image, dW_dp, forward=None):
        # compute gradient
        # gradient:  height  x  width  x  (n_channels x n_dims)
        gradient = self._calculate_gradients(image, forward=forward)

        # reshape gradient
        # gradient:  n_pixels  x  (n_channels x n_dims)
        gradient = gradient.as_vector(keep_channels=True)

        # reshape gradient
        # gradient:  n_pixels  x  n_channels  x  n_dims
        gradient = np.reshape(gradient, (-1, image.n_channels,
                                         image.n_dims))

        # compute steepest descent images
        # gradient:  n_pixels  x  n_channels  x            x  n_dims
        # dW_dp:     n_pixels  x              x  n_params  x  n_dims
        # sdi:       n_pixels  x  n_channels  x  n_params
        sdi = np.sum(dW_dp[:, None, :, :] * gradient[:, :, None, :], axis=3)

        # reshape steepest descent images
        # sdi:  (n_pixels x n_channels)  x  n_params
        return np.reshape(sdi, (-1, dW_dp.shape[1]))

    def calculate_hessian(self, J, J2=None):
        if J2 is None:
            J2 = J

        return J.T.dot(J2)

    def steepest_descent_update(self, sdi, IWxp, template):
        self._error_img = IWxp.as_vector() - template.as_vector()
        return sdi.T.dot(self._error_img)


class LSIPNormalise(LSIntensity):

    def steepest_descent_images(self, image, dW_dp, forward=None):
        i = image.as_vector(keep_channels=True)
        i = normalise_vector(i)
        image.from_vector_inplace(i)

        return LSIntensity.steepest_descent_images(self,
                                                   image,
                                                   dW_dp,
                                                   forward=forward)

    def steepest_descent_update(self, sdi, IWxp, template):
        I = IWxp.as_vector(keep_channels=True)
        I = normalise_vector(I)
        IWxp.from_vector_inplace(I)

        return LSIntensity.steepest_descent_update(self, sdi, IWxp, template)


class LSSpherNormalise(LSIntensity):

    def steepest_descent_images(self, image, dW_dp, forward=None):
        i = image.as_vector(keep_channels=True)
        i = np.squeeze(Spherical().expmap(i))
        i = normalise_vector(i)
        i = np.squeeze(Spherical().logmap(i))
        image.from_vector_inplace(i)

        return LSIntensity.steepest_descent_images(self,
                                                   image,
                                                   dW_dp,
                                                   forward=forward)

    def steepest_descent_update(self, sdi, IWxp, template):
        I = IWxp.as_vector(keep_channels=True)
        I = np.squeeze(Spherical().expmap(I))
        I = normalise_vector(I)
        I = np.squeeze(Spherical().logmap(I))
        IWxp.from_vector_inplace(I)

        return LSIntensity.steepest_descent_update(self, sdi, IWxp, template)


class Robust(LSIntensity):

    def __init__(self, noise_variance=1):
        self._noise_variance = noise_variance
        self._noise_std = np.sqrt(noise_variance)

    def calculate_hessian(self, J):
        return np.dot(self._weighted_sdi.T, J)

    def steepest_descent_update(self, sdi, IWxp, template):
        self._error_img = IWxp.as_vector() - template.as_vector()
        Q = self._weights()
        self._weighted_sdi = Q[..., None] * sdi

        return np.dot(self._weighted_sdi.T, self._error_img)

    @abc.abstractmethod
    def _weights(self):
        pass


class Fair(Robust):

    def _weights(self):
        c = 1.3998
        return 1 / (1 + np.abs(self._error_img) / (c * self._noise_std))


class L1L2(Robust):

    def _weights(self):
        return (self._noise_std /
                np.sqrt(self._noise_variance + self._error_img**2 / 2))


class GemanMcClure(Robust):

    def _weights(self):
        return (self._noise_variance /
               (self._noise_variance + self._error_img**2) ** 2)


class Cauchy(Robust):

    def _weights(self):
        c = 2.3849
        return 1 / (1 + (self._error_img / (c * self._noise_std)) ** 2)


class Welsch(Robust):

    def _weights(self):
        c = 2.9846
        return np.exp(- (self._error_img / (c * self._noise_std)) ** 2)


class Huber(Robust):

    def _weights(self):
        c = 1.2107
        Q = np.ones_like(self._error_img)
        ind = self._error_img**2 > (c * self._noise_std) ** 2
        Q[ind] = c * self._noise_std / np.abs(self._error_img[ind])
        return Q


class Turkey(Robust):

    def _weights(self):
        c = 4.685
        Q = np.zeros_like(self._error_img)
        ind = self._error_img**2 > (c * self._noise_std) ** 2
        Q[ind] = (1 - (self._error_img / (c * self._noise_std)) ** 2) ** 2
        return Q


class GaborFourier(Residual):

    def __init__(self, image_shape, **kwargs):
        if 'filter_bank' in kwargs:
            self._filter_bank = kwargs.get('filter_bank')
            if self._filter_bank.shape != image_shape:
                raise ValueError('Filter bank shape must match the shape '
                                 'of the image')
        else:
            gabor = log_gabor(np.ones(image_shape), **kwargs)
            # Get filter bank matrix
            self._filter_bank = gabor[2]

        # Flatten the filter bank for vectorized calculations
        self._filter_bank = self._filter_bank.flatten()

    def steepest_descent_images(self, image, dW_dp, forward=None):
        # compute gradient
        # gradient:  height  x  width  x  n_channels
        gradient_img = self._calculate_gradients(image, forward=forward)

        # reshape gradient
        # gradient:  n_pixels  x  (n_channels x n_dims)
        gradient = gradient_img.as_vector(keep_channels=True)

        # reshape gradient
        # gradient:  n_pixels  x  n_channels  x  n_dims
        gradient = np.reshape(gradient, (-1, image.n_channels, image.n_dims))

        # compute steepest descent images
        # gradient:  n_pixels  x  n_channels  x            x  n_dims
        # dW_dp:     n_pixels  x              x  n_params  x  n_dims
        # sdi:       n_pixels  x  n_channels  x  n_params
        sdi = np.sum(dW_dp[:, None, :, :] * gradient[:, :, None, :], axis=3)

        # make sdi images
        # sdi_img:  shape  x  n_channels  x  n_params
        sdi_img_channels = image.n_channels * dW_dp.shape[1]
        sdi_img = MaskedImage.blank(gradient_img.shape,
                                      n_channels=sdi_img_channels,
                                      mask=gradient_img.mask)
        sdi_img.from_vector_inplace(sdi.flatten())

        # compute FFT over each channel, parameter and dimension
        # fft_sdi:  height  x  width  x  n_channels  x  n_params
        fft_axes = range(image.n_dims)
        fft_sdi = fftshift(fftn(sdi_img.pixels, axes=fft_axes), axes=fft_axes)

        # ToDo: Note that, fft_sdi is rectangular, i.e. is not define in
        # terms of the mask pixels, but in terms of the whole image.
        # Selecting mask pixels once the fft has been computed makes no
        # sense because they have lost their original spatial meaning.

        # reshape steepest descent images
        # sdi:  (height x width x n_channels)  x  n_params
        return np.reshape(fft_sdi, (-1, dW_dp.shape[1]))

    def calculate_hessian(self, sdi):
        # reshape steepest descent images
        # sdi:  n_channels  x  n_pixels  x  n_params
        sdi = np.reshape(sdi, (-1, self._filter_bank.shape[0], sdi.shape[1]))

        # compute filtered steepest descent images
        # _filter_bank:              x  n_pixels  x
        # sdi:           n_channels  x  n_pixels  x  n_params
        # filtered_sdi:  n_channels  x  n_pixels  x  n_params
        filtered_sdi = (self._filter_bank[None, ..., None] ** 0.5) * sdi

        # reshape filtered steepest descent images
        # filtered_sdi:  (n_pixels x n_channels)  x  n_params
        filtered_sdi = np.reshape(filtered_sdi, (-1, sdi.shape[-1]))

        # compute filtered hessian
        # filtered_sdi:  (n_pixels x n_channels)  x  n_params
        # hessian:              n_param           x  n_param
        return np.conjugate(filtered_sdi).T.dot(filtered_sdi)

    def steepest_descent_update(self, sdi, IWxp, template):
        # compute error image
        # error_img:  height  x  width  x  n_channels
        error_img = IWxp.pixels - template.pixels

        # compute FFT error image
        # fft_error_img:  height  x  width  x  n_channels
        fft_axes = range(IWxp.n_dims)
        fft_error_img = fftshift(fftn(error_img, axes=fft_axes),
                                 axes=fft_axes)

        # reshape FFT error image
        # fft_error_img:  (height x width)  x  n_channels
        fft_error_img = np.reshape(fft_error_img, (-1, IWxp.n_channels))

        # compute filtered steepest descent images
        # _filter_bank:        (height x width)  x
        # fft_error_img:       (height x width)  x  n_channels
        # filtered_error_img:  (height x width)  x  n_channels
        filtered_error_img = (self._filter_bank[..., None] * fft_error_img)

        # reshape _error_img
        # _error_img:  (height x width x n_channels)
        self._error_img = filtered_error_img.flatten()

        # compute steepest descent update
        # sdi:         (height x width x n_channels)  x  n_parameters
        # _error_img:  (height x width x n_channels)
        # sdu:             n_parameters
        return sdi.T.dot(np.conjugate(self._error_img))


class ECC(Residual):

    def __normalise_images(self, image):
        # TODO: do we need to copy the image?
        # ToDo: is this supposed to be per channel normalization?
        new_im = copy.deepcopy(image)
        i = new_im.pixels
        i -= np.mean(i)
        i /= scipy.linalg.norm(i)
        i = np.nan_to_num(i)

        new_im.pixels = i
        return new_im

    def steepest_descent_images(self, image, dW_dp, forward=None):
        # normalize image
        # image:  height  x  width  x  n_channels
        norm_image = self.__normalise_images(image)

        # compute gradient
        # gradient:  height  x  width  x  n_channels
        gradient = self._calculate_gradients(norm_image, forward=forward)

        # reshape gradient
        # gradient:  n_pixels  x  (n_channels x n_dims)
        gradient = gradient.as_vector(keep_channels=True)

        # reshape gradient
        # gradient:  n_pixels  x  n_channels  x  n_dims
        gradient = np.reshape(gradient, (-1, image.n_channels,
                                         image.n_dims))

        # compute steepest descent images
        # gradient:  n_pixels  x  n_channels  x            x  n_dims
        # dW_dp:     n_pixels  x              x  n_params  x  n_dims
        # sdi:       n_pixels  x  n_channels  x  n_params
        sdi = np.sum(dW_dp[:, None, :, :] * gradient[:, :, None, :], axis=3)

        # reshape steepest descent images
        # sdi:  (n_pixels x n_channels)  x  n_params
        return np.reshape(sdi, (-1, dW_dp.shape[1]))

    def calculate_hessian(self, sdi):
        H = sdi.T.dot(sdi)
        self._H_inv = scipy.linalg.inv(H)
        return H

    def steepest_descent_update(self, sdi, IWxp, template):
        normalised_IWxp = self.__normalise_images(IWxp).as_vector()
        normalised_template = self.__normalise_images(template).as_vector()

        Gt = sdi.T.dot(normalised_template)
        Gw = sdi.T.dot(normalised_IWxp)

        # Calculate the numerator
        IWxp_norm = scipy.linalg.norm(normalised_IWxp)
        num = (IWxp_norm ** 2) - np.dot(Gw.T, np.dot(self._H_inv, Gw))

        # Calculate the denominator
        den1 = np.dot(normalised_template, normalised_IWxp)
        den2 = np.dot(Gt.T, np.dot(self._H_inv, Gw))
        den = den1 - den2

        # Calculate lambda to choose the step size
        # Avoid division by zero
        if den > 0:
            l = num / den
        else:
            # TODO: Should be other step described in paper
            l = 0

        self._error_img = l * normalised_IWxp - normalised_template

        return sdi.T.dot(self._error_img)


class GradientImages(Residual):

    def __regularise_gradients(self, gradients):
        pixels = gradients.pixels
        ab = np.sqrt(np.sum(np.square(pixels), -1))
        m_ab = np.median(ab)
        ab = ab + m_ab
        gradients.pixels = pixels / ab[..., None]
        return gradients

    def steepest_descent_images(self, image, dW_dp, forward=None):
        n_dims = image.n_dims

        # compute gradient
        # gradient:  height  x  width  x  (n_channels x n_dims)
        first_grad = self._calculate_gradients(image, forward=forward)
        self.__template_gradients = self.__regularise_gradients(first_grad)

        # compute second order derivatives over each dimension
        # gradient:  height  x  width  x  (n_channels x n_dims x n_dims)
        second_grad = self._calculate_gradients(self.__template_gradients)

        # reshape gradient
        # second_grad:  n_pixels  x  (n_channels x n_dims)
        second_grad = second_grad.as_vector(keep_channels=True)

        # reshape gradient
        # second_grad:  n_pixels  x  n_channels  x  n_dims  x  n_dims
        second_grad = np.reshape(second_grad, (-1, image.n_channels,
                                               n_dims, n_dims))

        # Fix crossed derivatives: dydx = dxdy
        second_grad[:, :, 1, 0] = second_grad[:, :, 0, 1]

        # compute steepest descent images
        # second_grad: n_pixels  x  n_channels  x            x n_dims x n_dims
        # dW_dp:       n_pixels  x              x  n_params  x n_dims x
        # sdi:         n_pixels  x  n_channels  x  n_params
        sdi = np.sum(dW_dp[:, None, :, :, None] *
                     second_grad[:, :, None, :, :], axis=3).swapaxes(2, 3)

        # reshape steepest descent images
        # sdi:  (n_pixels x n_channels)  x  n_params
        return np.reshape(sdi, (-1, dW_dp.shape[1]))

    def calculate_hessian(self, sdi):
        # compute hessian
        # sdi:      (n_pixels x n_channels x n_dims)  x  n_parameters
        # hessian:             n_parameters           x  n_parameters
        return sdi.T.dot(sdi)

    def steepest_descent_update(self, sdi, IWxp, template):
        # compute IWxp regularized gradient
        # gradient:  height  x  width  x  (n_channels x n_dims)
        IWxp_gradient = self._calculate_gradients(IWxp)
        IWxp_gradient = self.__regularise_gradients(IWxp_gradient)

        # compute vectorized error_image
        # _error_img:  (n_pixels x n_channels x n_dims)
        self._error_img = (IWxp_gradient.as_vector() -
                           self.__template_gradients.as_vector())

        # compute steepest descent update
        # sdi:         (n_pixels x n_channels x n_dims)  x  n_parameters
        # _error_img:  (n_pixels x n_channels x n_dims)
        # sdu:                    n_parameters
        return sdi.T.dot(self._error_img)


class GradientCorrelation(Residual):

    def steepest_descent_images(self, image, dW_dp, forward=None):
        n_dims = image.n_dims

        # compute gradient
        # gradient:  height  x  width  x  (n_channels x n_dims)
        gradient_img = self._calculate_gradients(image, forward=forward)

        # reshape gradient
        # first_grad:  n_pixels  x  (n_channels x n_dims)
        first_grad = gradient_img.as_vector(keep_channels=True)

        # reshape gradient
        # gradient:  n_pixels  x  n_channels  x  n_dims
        first_grad = np.reshape(first_grad, (-1, image.n_channels,
                                             image.n_dims))

        # compute IGOs (remember axis 0 is y, axis 1 is x)
        # phi:       n_pixels  x  n_channels
        # _cos_phi:  n_pixels  x  n_channels
        # _sin_phi:  n_pixels  x  n_channels
        phi = np.angle(first_grad[..., 1] + first_grad[..., 0] * 1j)
        self._cos_phi = np.cos(phi)
        self._sin_phi = np.sin(phi)

        # concatenate sin and cos terms so that we can take the second
        # derivatives correctly. sin(phi) = y and cos(phi) = x which is the
        # correct ordering when multiplying against the warp Jacobian
        # _cos_phi:     n_pixels  x  n_channels
        # _sin_phi:     n_pixels  x  n_channels
        # angle_grads:  n_pixels  x  n_channels x  n_dims
        angle_grads = np.concatenate([self._sin_phi[..., None],
                                      self._cos_phi[..., None]], axis=2)

        # reshape angle_grads
        # gradient:  height  x  width  x  (n_channels x n_dims)
        angle_grads = np.reshape(angle_grads, (first_grad.shape[0], -1))
        angle_grads = gradient_img.from_vector(angle_grads)

        # compute IGOs gradient
        # second_grad:  height  x  width  x  (n_channels x n_dims x n_dims)
        second_grad = self._calculate_gradients(angle_grads)

        # reshape gradient
        # second_grad:  n_pixels  x  (n_channels x n_dims)
        second_grad = second_grad.as_vector(keep_channels=True)

        # reshape IGOs gradient
        # second_grad:  n_pixels  x  n_channels  x  n_dims  x  n_dims
        second_grad = np.reshape(second_grad, (-1, image.n_channels,
                                               n_dims, n_dims))

        # Fix crossed derivatives: dydx = dxdy
        second_grad[:, :, 1, 0] = second_grad[:, :, 0, 1]

        # complete full IGOs gradient computation
        # second_grad:  n_pixels  x  n_channels  x  n_dims  x  n_dims
        second_grad[..., 1] = (-self._sin_phi[..., None] *
                               second_grad[..., 1])
        second_grad[..., 0] = (self._cos_phi[..., None] *
                               second_grad[..., 0])

        # compute steepest descent images
        # second_grad: n_pixels  x  n_channels  x            x n_dims x n_dims
        # dW_dp:       n_pixels  x              x  n_params  x n_dims x
        # sdi:         n_pixels  x  n_channels  x  n_params
        sdi = np.sum(np.sum(dW_dp[:, None, :, :, None] *
                            second_grad[:, :, None, :, :], axis=3), axis=3)

        # compute constant N
        # _N:  1
        self._N = np.product(image.shape)

        # reshape steepest descent images
        # sdi:  (n_pixels x n_channels)  x  n_params
        return np.reshape(sdi, (-1, dW_dp.shape[1]))

    def calculate_hessian(self, sdi):
        # compute hessian
        # sdi:      (n_pixels x n_channels x n_dims)  x  n_parameters
        # hessian:             n_parameters           x  n_parameters
        return sdi.T.dot(sdi)

    def steepest_descent_update(self, sdi, IWxp, template):
        # compute IWxp gradient
        # IWxp_gradient:  height  x  width  x  (n_channels x n_dims)
        IWxp_gradient = self._calculate_gradients(IWxp)

        # reshape IWxp gradient
        # IWxp_gradient:  n_pixels  x  (n_channels x n_dims)
        IWxp_gradient = IWxp_gradient.as_vector(keep_channels=True)

        # reshape IWxp first gradient
        # IWxp_gradient:  n_pixels  x  n_channels  x  n_dims
        IWxp_gradient = np.reshape(IWxp_gradient, (-1, IWxp.n_channels,
                                                   IWxp.n_dims))

        # compute IGOs (remember axis 0 is y, axis 1 is x)
        # phi:           n_pixels  x  n_channels
        # IWxp_cos_phi:  n_pixels  x  n_channels
        # IWxp_sin_phi:  n_pixels  x  n_channels
        phi = np.angle(IWxp_gradient[..., 1] + IWxp_gradient[..., 0] * 1j)
        IWxp_cos_phi = np.cos(phi)
        IWxp_sin_phi = np.sin(phi)

        # compute angular error
        # _error_img:  (n_pixels x n_channels)
        self._error_img = (self._cos_phi * IWxp_sin_phi -
                           self._sin_phi * IWxp_cos_phi).flatten()

        # compute steepest descent update
        # sdi:         (n_pixels x n_channels)  x  n_parameters
        # _error_img:  (n_pixels x n_channels)
        # sdu:             n_parameters
        sdu = sdi.T.dot(self._error_img)

        # compute step size
        # qp:  1
        # l:   1
        qp = np.sum(IWxp_cos_phi * self._cos_phi +
                    IWxp_sin_phi * self._sin_phi)
        l = self._N / qp

        # compute steepest descent update
        # l:                  1
        # sdu:           n_parameters
        # weighted_sdu:  n_parameters
        return l * sdu


class NormalInnerProductCorrelation(Residual):

    def _normal_image(self, image):
        normals = image.mesh.vertex_normals
        normal_image = MaskedNDImage.blank(image.shape, mask=image.mask,
                                           n_channels=3)
        normal_image.from_vector_inplace(normals)
        return normal_image

    def steepest_descent_images(self, image, dW_dp, forward=None):
        n_dims = image.n_dims

        # compute gradient
        # gradient:  height  x  width  x  (n_channels x n_dims)
        gradient_img = self._calculate_gradients(image)

        # reshape gradient
        # first_grad:  n_pixels  x  (n_channels x n_dims)
        first_grad = gradient_img.as_vector(keep_channels=True)

        first_grad = np.reshape(first_grad, (-1, image.n_channels,
                                             image.n_dims))

        x_squared = first_grad[..., 1] ** 2
        y_squared = first_grad[..., 0] ** 2
        denom = np.sqrt(x_squared + y_squared + 1)

        first_grad[..., 0] /= (denom + 0.0000001)
        first_grad[..., 1] /= (denom + 0.0000001)
        z_value = np.ones_like(first_grad[..., 1]) / (denom + 0.0000001)
        first_grad = np.concatenate([first_grad, z_value[..., None]], axis=2)

        x_squared = first_grad[..., 1] ** 2
        y_squared = first_grad[..., 0] ** 2
        denom = np.sqrt(x_squared + y_squared + 1) ** 3

        # g1x:       n_pixels  x  3
        self._g1x = (y_squared + 1) / (denom + 0.0000001)
        self._g1y = (x_squared + 1) / (denom + 0.0000001)

        # compute IGOs gradient
        # second_grad:  height  x  width  x  (n_channels x n_dims x n_dims)
        g = MaskedNDImage.blank(gradient_img.shape, mask=gradient_img.mask, n_channels=3)
        g.from_vector_inplace(first_grad.ravel())
        second_grad = self._calculate_gradients(g)

        # reshape gradient
        # second_grad:  n_pixels  x  (n_channels x n_dims)
        second_grad = second_grad.as_vector(keep_channels=True)

        second_grad = np.reshape(second_grad, (-1, 3,
                                               n_dims, n_dims))

        # Fix crossed derivatives: dydx = dxdy
        # second_grad[:, 0] = second_grad[0, 4]
        # Fix crossed derivatives: dydz = dzdy
        # second_grad[:, :, 1, 0] = second_grad[:, :, 0, 1]
        # Fix crossed derivatives: dzdx = dxdz
        # second_grad[:, :, 1, 0] = second_grad[:, :, 0, 1]

        # complete full IGOs gradient computation
        # second_grad:  n_pixels  x  n_channels  x  n_dims  x  n_dims
        second_grad[..., 1] = self._g1x.reshape([-1, 2])[:, None, :] * second_grad[..., 1]
        second_grad[..., 0] = self._g1y.reshape([-1, 2])[:, None, :] * second_grad[..., 0]

        # compute steepest descent images
        # second_grad: n_pixels  x  n_channels  x            x n_dims x n_dims
        # dW_dp:       n_pixels  x              x  n_params  x n_dims x
        # sdi:         n_pixels  x  n_channels  x  n_params
        sdi = np.sum(np.sum(dW_dp[:, None, :, :, None] *
                            second_grad[:, :, None, :, :], axis=3), axis=3)

        # reshape steepest descent images
        # sdi:  (n_pixels x n_channels)  x  n_params
        return np.reshape(sdi, (-1, dW_dp.shape[1]))

    def calculate_hessian(self, sdi):
        # compute hessian
        # sdi:      (n_pixels x n_channels x n_dims)  x  n_parameters
        # hessian:             n_parameters           x  n_parameters
        H = sdi.T.dot(sdi)
        self._H_inv = scipy.linalg.inv(H)
        return H

    def steepest_descent_update(self, sdi, IWxp, template):
        # compute IWxp gradient
        # IWxp_gradient:  height  x  width  x  (n_channels x n_dims)
        normalised_IWxp = self._calculate_gradients(IWxp).as_vector(keep_channels=True)
        x_squared = normalised_IWxp[..., 1] ** 2
        y_squared = normalised_IWxp[..., 0] ** 2
        denom = np.sqrt(x_squared + y_squared + 1)

        normalised_IWxp[:, 0] /= (denom + 0.0000001)
        normalised_IWxp[:, 1] /= (denom + 0.0000001)
        z_value = np.ones_like(normalised_IWxp[:, 0]) / (denom + 0.0000001)
        normalised_IWxp = np.concatenate([normalised_IWxp, z_value], axis=1).ravel()

        normalised_template = self._calculate_gradients(template).as_vector(keep_channels=True)
        x_squared = normalised_template[..., 1] ** 2
        y_squared = normalised_template[..., 0] ** 2
        denom = np.sqrt(x_squared + y_squared + 1)

        normalised_template[:, 0] /= (denom + 0.0000001)
        normalised_template[:, 1] /= (denom + 0.0000001)
        z_value = np.ones_like(normalised_template[:, 0]) / (denom + 0.0000001)
        normalised_template = np.concatenate([normalised_template, z_value], axis=1).ravel()


        Gt = sdi.T.dot(normalised_template)
        Gw = sdi.T.dot(normalised_IWxp)

        # Calculate the numerator
        IWxp_norm = scipy.linalg.norm(normalised_IWxp)
        num = (IWxp_norm ** 2) - np.dot(Gw.T, np.dot(self._H_inv, Gw))

        # Calculate the denominator
        den1 = np.dot(normalised_template, normalised_IWxp)
        den2 = np.dot(Gt.T, np.dot(self._H_inv, Gw))
        den = den1 - den2

        # Calculate lambda to choose the step size
        # Avoid division by zero
        if den > 0:
            l = num / den
        else:
            # TODO: Should be other step described in paper
            l = 0

        self._error_img = l * normalised_IWxp - normalised_template

        return sdi.T.dot(self._error_img)<|MERGE_RESOLUTION|>--- conflicted
+++ resolved
@@ -25,12 +25,8 @@
 from numpy.fft import fftshift, fftn
 import scipy.linalg
 from pybug.convolution import log_gabor
-<<<<<<< HEAD
-from pybug.image import MaskedNDImage
+from pybug.image import MaskedImage
 from pybug.lucaskanade.vector_utils import normalise_vector, Spherical
-=======
-from pybug.image import MaskedImage
->>>>>>> 1f1d4bb2
 
 
 class Residual(object):

import abc
import os
from glob import glob
import sys


def auto_import(pattern, meshes=True, images=True,
                include_texture_images=False,
                max_meshes=None, max_images=None):
    r"""
    Smart data importer. Will match all files found on the glob pattern
    passed in, build the relevant importers, and then call ``build()`` on them
    to return a list of usable objects.

    It makes it's best effort to import and attach relevant related
    information such as landmarks. It searches the directory for files that
    begin with the same filename and end in a supported extension.

    Parameters
    ----------
    pattern : String
        The glob style pattern to search for textures and meshes.
    meshes: bool, optional
        If ``True``, include mesh types in results

        Default: ``True``
    images: bool, optional
        If ``True``, include image types in results

        Default: ``True``
    include_texture_images: bool, optional
        If ``True``, check if the images found in the glob pattern are actually
        textures of the meshes it found.
        If this is the case, it won't import these images separately.

        Default: ``False``
    max_meshes: positive integer, optional
        If not ``None``, only import the first max_mesh meshes found. Else,
        import all.

        Default: ``None``
    max_images: positive integer, optional
        If not ``None``, only import the first max_images found. Else,
        import all.

        Default: ``None``

    Examples
    --------
    Look for all meshes that have file extension ``.obj``:

        >>> auto_import('*.obj')

    Look for all files that begin with the string ``test``:

        >>> auto_import('test.*')

    Assuming that in the current directory that are two files, ``bunny.obj``
    and ``bunny.pts``, which represent a mesh and it's landmarks, calling

        >>> auto_import('bunny.obj')

    Will create a mesh object that **includes** the landmarks automatically.
    """
    mesh_objects, image_objects = [], []
    if meshes:
        mesh_paths = _glob_matching_extension(pattern, mesh_types)
        if max_meshes:
            mesh_paths = mesh_paths[:max_meshes]
        mesh_objects, mesh_importers = _multi_mesh_import(mesh_paths,
                                                          keep_importers=True)
    if images:
<<<<<<< HEAD
        image_files = _glob_matching_extension(pattern, all_image_types)
=======
        image_files = _glob_matching_extension(pattern, image_types)
        if max_images:
            image_files = image_files[:max_images]
>>>>>>> 453690a9
        if meshes and not include_texture_images:
            texture_paths = [m.texture_path for m in mesh_importers
                             if m.texture_path is not None]
            image_files = _images_unrelated_to_meshes(image_files,
                                                      texture_paths)
            image_objects = _multi_image_import(image_files)

    return mesh_objects + image_objects


def _multi_image_import(image_filepaths, keep_importers=False):
    r"""
    Creates importers for all the image filepaths passed in,
    and then calls build on them, returning a list of
    :class:`pybug.image.base.Image`.

    Parameters
    ----------
    image_filepaths: list of strings
        List of filepaths
    keep_importers: bool, optional
        Returns the :class:`pybug.io.base.Importer` as well as the images
        themselves

    Returns
    -------
    images : list of :class:`pybug.image.base.Image` or tuple of ([:class:`pybug.image.base.Image`], [:class:`pybug.io.base.Importer`])
        The list of images found in the filepaths. If ``keep_importers`` is
        ``True`` then the importer for each image is returned as a tuple of s
        lists.
    """
    return _multi_import(image_filepaths, all_image_types, keep_importers)


def _multi_mesh_import(mesh_filepaths, keep_importers=False):
    r"""
    Creates importers for all the mesh filepaths passed in,
    and then calls build on them, returning a list of
    :class:`pybug.shape.mesh.base.Trimesh` or
    :class:`pybug.shape.mesh.textured.TexturedTriMesh`.

    Parameters
    ----------
    mesh_filepaths : list of strings
        List of filepaths to the meshes
    keep_importers : bool, optional
        If ``True``, return the :class:`pybug.io.base.Importer` for each mesh
        as well as the meshes.

    Returns
    -------
    meshes : list of :class:`pybug.shape.mesh.base.Trimesh` or tuple of ([:class:`pybug.shape.mesh.base.Trimesh`], [:class:`pybug.io.base.Importer`])
        The list of meshes found in the filepaths. If ``keep_importers`` is
        ``True`` then the importer for each mesh is returned as a tuple of
        lists.
    """
    result = _multi_import(mesh_filepaths, mesh_types, keep_importers)
    # meshes come back as a nested list - unpack this for convenience
    if keep_importers:
        meshes = result[0]
    else:
        meshes = result
    meshes = [mesh for mesh_grp in meshes for mesh in mesh_grp]
    if keep_importers:
        return meshes, result[1]
    else:
        return meshes


def map_filepaths_to_importers(filepaths, extensions_map):
    r"""
    Given a list of filepaths, return the appropriate importers for each path
    as mapped by the extension map.

    Parameters
    ----------
    filepaths : list of strings
        The filepaths to get importers for
    extensions_map : dictionary (String, :class:`pybug.io.base.Importer`)
        A map from extensions to importers. The importers are expected to be
        non-instantiated classes. The extensions are expected to
        contain the leading period eg. ``.obj``.

    Returns
    --------
    importers : list of :class:`pybug.io.base.Importer`
        The list of instantiated importers as found in the ``extensions_map``.

    """
    importers = []
    for f in sorted(filepaths):
        ext = os.path.splitext(f)[1]
        importer_type = extensions_map.get(ext)
        importers.append(importer_type(f))
    return importers


def find_extensions_from_basename(filepath):
    r"""
    Given a filepath, find all the files that share the same name. This is
    used to find all potential matching images and landmark files for a given
    file.

    Parameters
    ----------
    filepath : string
        An absolute filepath

    Returns
    -------
    files : list of strings
        A list of absolute filepaths to files that share the same basename
        as filepath. These files are found using ``glob``.
    """
    basename = os.path.splitext(os.path.basename(filepath))[0] + '*'
    basepath = os.path.join(os.path.dirname(filepath), basename)
    return glob(basepath)


def filter_extensions(filepaths, extensions_map):
    r"""
    Given a set of filepaths, filter the files who's extensions are in the
    given map. This is used to find images and landmarks from a given basename.

    Parameters
    ----------
    filepaths : list of strings
        A list of absolute filepaths
    extensions_map : dictionary (String, :class:`pybug.io.base.Importer`)
        A map from extensions to importers. The importers are expected to be
        non-instantiated classes. The extensions are expected to
        contain the leading period eg. ``.obj``.

    Returns
    -------
    basenames : list of strings
        A list of basenames
    """
    extensions = extensions_map.keys()
    return [os.path.basename(f) for f in filepaths
            if os.path.splitext(f)[1] in extensions]


def find_alternative_files(file_type, filepath, extensions_map):
    r"""
    Given a filepath, search for files with the same basename that match
    a given extension type, eg images. If more than one file is found, an error
    is printed and the first such basename is returned.

    Parameters
    ----------
    file_type : string
        The type of file being found. Used for the error outputs.
    filepath : string
        An absolute filepath
    extensions_map : dictionary (String, :class:`pybug.io.base.Importer`)
        A map from extensions to importers. The importers are expected to be
        non-instantiated classes. The extensions are expected to
        contain the leading period eg. ``.obj``.

    Returns
    -------
    base_name : string
        The basename of the file that was found eg ``mesh.bmp``. Only **one**
        file is ever returned. If more than one is found, the first is taken.

    Raises
    ------
    ImportError
        If no alternative file is found
    """
    try:
        all_paths = find_extensions_from_basename(filepath)
        base_names = filter_extensions(all_paths, extensions_map)
        if len(base_names) > 1:
            print "Warning: More than one {0} was found: " \
                  "{1}. Taking the first by default".format(
                  file_type, base_names)
        return base_names[0]
    except Exception as e:
        raise ImportError("Failed to find a {0} for {1} from types {2}. "
                          "Reason: {3}".format(file_type, filepath,
                                               extensions_map, e.message))


def get_importer(path, extensions_map):
    r"""
    Given the absolute path to a file, try and find an appropriate importer
    using the extension map. If more than one importer is found, an error
    is printed and the first importer is returned.

    Parameters
    ----------
    path : string
        Absolute path to a file
    extensions_map : dictionary (String, :class:`pybug.io.base.Importer`)
        A map from extensions to importers. The importers are expected to be
        non-instantiated classes. The extensions are expected to
        contain the leading period eg. ``.obj``.

    Returns
    -------
    importer : :class:`pybug.io.base.Importer`
        The first importer that was found for the given path.

    Raises
    ------
    ImportError
        If no importer is found
    """
    try:
        importers = map_filepaths_to_importers([path], extensions_map)
        if len(importers) > 1:
            print "Warning: More than one importer was found for " \
                  "{0}. Taking the first importer by default".format(
                  path)
        return importers[0]
    except Exception as e:
        raise ImportError("Failed to find importer for {0} "
                          "for types {1}. Reason: {2}".format(path,
                                                              extensions_map,
                                                              e.message))


def _multi_import(filepaths, extensions_map, keep_importers=False):
    r"""
    Creates importers for all the filepaths passed in, and then calls build on
    them, returning a list of objects. Expects every file type in the filepaths
    list to have a supported importer. The type of objects returned are
    specified implicitly by the ``extensions_map``.

    Prints out the current progress of importing to stdout.

    Parameters
    ----------
    filepaths : list of strings
        The filepaths to import
    extensions_map : dictionary (String, :class:`pybug.io.base.Importer`)
        A map from extensions to importers. The importers are expected to be
        non-instantiated classes. The extensions are expected to
        contain the leading period eg. ``.obj``.
    keep_importers : bool, optional
        If ``True``, return the :class:`pybug.io.base.Importer` for each mesh
        as well as the meshes.

    Returns
    -------
    objs : list of objects or tuple of ([object], [:class:`pybug.io.base.Importer`])
        The list of objects found in the filepaths. If ``keep_importers`` is
        ``True`` then the importer for each object is returned as a tuple of
        lists.
    """
    object_count = len(filepaths)
    importers = map_filepaths_to_importers(filepaths, extensions_map)

    objects = []
    for i, importer in enumerate(importers):
        objects.append(importer.build())

        # Cheeky carriage return so we print on the same line
        sys.stdout.write('\rCreating importer for %s (%d of %d)'
                         % (repr(importer), i + 1, object_count))
        sys.stdout.flush()

    # New line to clear for the next print
    sys.stdout.write('\n')
    sys.stdout.flush()

    if keep_importers:
        return objects, importers
    else:
        return objects


def _glob_matching_extension(pattern, extensions_map):
    r"""
    Filters the results from the glob pattern passed in to only those files
    that have an importer given in ``extensions_map``.

    Prints out to stdout how many files that were found by the glob have a
    valid importer in the ``extensions_map``.

    Parameters
    ----------
    pattern : string
        A UNIX style glob pattern to match against.
    extensions_map : dictionary (String, :class:`pybug.io.base.Importer`)
        A map from extensions to importers. The importers are expected to be
        non-instantiated classes. The extensions are expected to
        contain the leading period eg. ``.obj``.

    Returns
    -------
    filepaths : list of string
        The list of filepaths that have valid extensions.
    """
    files = glob(os.path.expanduser(pattern))
    exts = [os.path.splitext(f)[1] for f in files]
    matches = [ext in extensions_map for ext in exts]

    print 'Found {0} files. ({1}/{0}) are importable'.format(
        len(exts), len(filter(lambda x: x, matches)))

    return [f for f, does_match in zip(files, matches)
            if does_match]


def _images_unrelated_to_meshes(image_paths, mesh_texture_paths):
    r"""
    Find the set of images that do not correspond to textures for the given
    meshes.

    Parameters
    ----------
    image_paths : list of strings
        List of absolute filepaths to images
    mesh_texture_paths : list of strings
        List of absolute filepaths to mesh textures

    Returns
    -------
    images : list of strings
        List of absolute filepaths to images that are unrelated to meshes.
    """
    image_filenames = [os.path.splitext(f)[0] for f in image_paths]
    mesh_filenames = [os.path.splitext(f)[0] for f in mesh_texture_paths]
    images_unrelated_to_mesh = set(image_filenames) - set(mesh_filenames)
    image_name_to_path = {}
    for k, v in zip(image_filenames, image_paths):
        image_name_to_path[k] = v
    return [image_name_to_path[i] for i in images_unrelated_to_mesh]


class Importer(object):
    r"""
    Abstract representation of an Importer. Construction of an importer simply
    sets the filepaths etc up. To actually import the object and build a valid
    representation, the ``build`` method must be called. This allows a set
    of importers to be instantiated but the heavy duty importing to happen
    separately.

    Parameters
    ----------
    filepath : string
        An absolute filepath
    """
    __metaclass__ = abc.ABCMeta

    def __init__(self, filepath):
        self.filepath = os.path.abspath(os.path.expanduser(filepath))
        self.filename = os.path.splitext(os.path.basename(self.filepath))[0]
        self.extension = os.path.splitext(self.filepath)[1]
        self.folder = os.path.dirname(self.filepath)

    @abc.abstractmethod
    def build(self):
        r"""
        Performs the heavy lifting for the importer class. This actually reads
        the file in from disk and does any necessary parsing of the data in to
        an appropriate format.

        Returns
        -------
        object : object
            An instantiated class of the expected type. For example, for an
            ``.obj`` importer, this would be a
            :class:`pybug.shape.mesh.base.Trimesh`.
        """
        pass

# Avoid circular imports
from pybug.io.extensions import mesh_types, all_image_types<|MERGE_RESOLUTION|>--- conflicted
+++ resolved
@@ -70,13 +70,9 @@
         mesh_objects, mesh_importers = _multi_mesh_import(mesh_paths,
                                                           keep_importers=True)
     if images:
-<<<<<<< HEAD
         image_files = _glob_matching_extension(pattern, all_image_types)
-=======
-        image_files = _glob_matching_extension(pattern, image_types)
         if max_images:
             image_files = image_files[:max_images]
->>>>>>> 453690a9
         if meshes and not include_texture_images:
             texture_paths = [m.texture_path for m in mesh_importers
                              if m.texture_path is not None]

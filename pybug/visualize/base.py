--- conflicted
+++ resolved
@@ -5,12 +5,6 @@
 import numpy as np
 
 from pybug.exception import DimensionalityError
-
-import numpy as np
-from scipy.misc import imrotate
-
-from pybug.exception import DimensionalityError
-from collections import Iterable
 
 
 class Renderer(object):
@@ -262,15 +256,9 @@
             Only 2D and 3D viewers are supported.
         """
         if self.pointcloud.n_dims == 2:
-<<<<<<< HEAD
-            from pybug.image.base import AbstractNDImage
-
-            if isinstance(self.target, AbstractNDImage):
-=======
             from pybug.image.base import Image
 
             if isinstance(self.target, Image):
->>>>>>> 1f1d4bb2
                 return LandmarkViewer2dImage(
                     self.figure_id, self.new_figure,
                     self.group_label, self.pointcloud,
@@ -396,14 +384,6 @@
         """
         # Flag to trigger ImageSubplotsViewer2d or ImageViewer2d
         use_subplots = True
-<<<<<<< HEAD
-        if isinstance(channels, Iterable) is False and channels is not 'all':
-            use_subplots = False
-        if channels is None and pixels.shape[2] not in [1, 3]:
-            pixels = pixels[..., 0]
-        elif channels not in ['all', None]:
-            pixels = pixels[..., channels]
-=======
         n_channels = pixels.shape[2]
         if channels is None:
             if n_channels == 1:
@@ -418,7 +398,6 @@
                 pixels = pixels[..., channels]
                 use_subplots = False
 
->>>>>>> 1f1d4bb2
         return pixels, use_subplots
 
     def _masked_pixels(self, pixels, mask):
@@ -469,173 +448,6 @@
                                      self.pixels).render(**kwargs)
         else:
             raise DimensionalityError("Only 2D images are currently supported")
-
-
-class FeatureImageViewer(ImageViewer):
-    r"""
-    Base Feature Image viewer that plots a feature image either as glyph or
-    multichannel image (using ImageViewer class).
-
-    Parameters
-    ----------
-    figure_id : object
-        A figure id. Could be any valid object that identifies
-        a figure in a given framework (string, int, etc)
-    new_figure : bool
-        Whether the rendering engine should create a new figure.
-    dimensions : {2, 3} int
-        The number of dimensions in the image
-    pixels : (N, D) ndarray
-        The pixels to render.
-    channels: int or list or 'all' or None
-        A specific selection of channels to render. The user can choose either
-        a single or multiple channels. If all, render all channels. If None,
-        in the case of glyph=True, render the first min(pixels.shape[2], 9)
-        and in the case of glyph=False subplot the first
-        min(pixels.shape[2], 36).
-    mask: (N, D) ndarray
-        A boolean mask to be applied to the image. All points outside the
-        mask are set to 0.
-    glyph: bool
-        Defines whether to plot the glyph image or the different channels in
-        subplots.
-
-        Default: True
-    vectors_block_size: int
-        Defines the size of each block with vectors of the glyph image.
-    use_negative: bool
-        If this flag is enabled and if the feature pixels have negative values
-        and if in glyph mode, then there will be created an image containing
-        the glyph of positive and negative values concatenated one on top
-        of the other.
-
-        Default: False
-    """
-
-    def __init__(self, figure_id, new_figure, dimensions, pixels,
-                 channels=None, mask=None, glyph=True, vectors_block_size=10,
-                 use_negative=False):
-        pixels = pixels.copy()
-        self.figure_id = figure_id
-        self.new_figure = new_figure
-        if glyph:
-            pixels = self._parse_channels(channels, pixels)
-            self.channels = 0
-            self.use_subplots = False
-            pixels, mask = self._feature_glyph_image(pixels, mask,
-                                                     vectors_block_size,
-                                                     use_negative)
-        else:
-            pixels, self.use_subplots = super(FeatureImageViewer, self).\
-                _parse_channels(channels, pixels)
-        self.pixels = super(FeatureImageViewer, self)._masked_pixels(pixels,
-                                                                     mask)
-        self.dimensions = dimensions
-
-    def _parse_channels(self, channels, pixels):
-        r"""
-        Parse channels parameter. If channels is int or list, keep it as is. If
-        channels is all, return a list of all the image's channels. If channels
-        is None, return the minimum between an upper_limit and the image's
-        number of channels. If image is grayscale or RGB and channels is None,
-        then do not plot channels in different subplots.
-
-        Parameters
-        ----------
-        channels: int or list or 'all' or None
-            A specific selection of channels to render.
-        pixels : (N, D) ndarray
-            The image's pixels to render.
-        upper_limit: int
-            The upper limit of subplots for the channels=None case.
-        """
-        if channels is None and pixels.shape[2] not in [1, 3]:
-            pixels = pixels[..., range(min(pixels.shape[2], 9))]
-        elif channels not in ['all', None]:
-            pixels = pixels[..., channels]
-        return pixels
-
-    def _feature_glyph_image(self, feature_data, mask_data, vectors_block_size,
-                             use_negative):
-        r"""
-        Create glyph of a feature image. If feature_data has negative values,
-        the use_negative flag controls whether there will be created a glyph of
-        both positive and negative values concatenated the one on top of the
-        other.
-
-        Parameters
-        ----------
-        feature_data : (N, D) ndarray
-            The feature pixels to use.
-        mask_data: (N, D) ndarray
-            The original boolean mask corresponding to the image. All points
-            outside the mask are set to 0.
-        vectors_block_size: int
-            Defines the size of each block with vectors of the glyph image.
-        use_negative: bool
-            Defines whether to take into account possible negative values of
-            feature_data.
-        """
-        negative_weights = -feature_data
-        scale = np.maximum(feature_data.max(), negative_weights.max())
-        pos, mask_pos = self._create_feature_glyph(feature_data, mask_data,
-                                                   vectors_block_size)
-        pos = pos * 255 / scale
-        glyph_image = pos
-        mask_image = mask_pos
-        if use_negative and feature_data.min() < 0:
-            neg, mask_neg = self._create_feature_glyph(negative_weights,
-                                                       mask_data,
-                                                       vectors_block_size)
-            neg = neg * 255 / scale
-            glyph_image = np.concatenate((pos, neg))
-            mask_image = np.concatenate((mask_pos, mask_neg))
-        return glyph_image, mask_image
-
-    def _create_feature_glyph(self, features, mask_data, vbs):
-        r"""
-        Create glyph of feature pixels.
-
-        Parameters
-        ----------
-        features : (N, D) ndarray
-            The feature pixels to use.
-        mask: (N, D) ndarray
-            The original boolean mask corresponding to the image. All points
-            outside the mask are set to 0.
-        vbs: int
-            Defines the size of each block with vectors of the glyph image.
-        """
-        # vbs = Vector block size
-        num_bins = features.shape[2]
-        # construct a "glyph" for each orientation
-        block_image_temp = np.zeros((vbs, vbs))
-        # Create a vertical line of ones, to be the first vector
-        block_image_temp[:, round(vbs / 2) - 1:round(vbs / 2) + 1] = 1
-        block_im = np.zeros((block_image_temp.shape[0],
-                             block_image_temp.shape[1],
-                             num_bins))
-        # First vector as calculated above
-        block_im[:, :, 0] = block_image_temp
-        # Number of bins rotations to create an 'asterisk' shape
-        for i in range(1, num_bins):
-            block_im[:, :, i] = imrotate(block_image_temp, -i * vbs)
-
-        # make pictures of positive feature_data by adding up weighted glyphs
-        features[features < 0] = 0
-
-        if mask_data is not None:
-            ones_mask = np.ones(block_im.shape[:2])
-            mask_im = (ones_mask[None, None, :, :] *
-                       np.squeeze(mask_data)[:, :, None, None])
-            mask_im = np.bmat(mask_im.tolist()).astype(np.bool)
-        else:
-            mask_im = None
-
-        glyph_im = np.sum(block_im[None, None, :, :, :] *
-                          features[:, :, None, None, :], axis=-1)
-        glyph_im = np.bmat(glyph_im.tolist())
-        return glyph_im, mask_im
 
 
 class TriMeshViewer(object):
